--- conflicted
+++ resolved
@@ -11,11 +11,7 @@
     base_url: http://127.0.0.1:4434
 
 selfservice:
-<<<<<<< HEAD
-  default_browser_return_url: http://127.0.0.1:4455/welcome
-=======
   default_browser_return_url: http://127.0.0.1:4455
->>>>>>> e1d3f756
   allowed_return_urls:
     - http://127.0.0.1:4455
     - http://localhost:19006/Callback
@@ -54,11 +50,7 @@
       ui_url: http://127.0.0.1:4455/verification
       use: code
       after:
-<<<<<<< HEAD
-        default_browser_return_url: http://127.0.0.1:4455/welcome
-=======
         default_browser_return_url: http://127.0.0.1:4455
->>>>>>> e1d3f756
 
     logout:
       after:
